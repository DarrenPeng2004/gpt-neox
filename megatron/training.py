# coding=utf-8
# Copyright (c) 2021, EleutherAI contributors
# This file is based on code by the authors denoted below and has been modified from its original version.
#
# Copyright (c) 2020, NVIDIA CORPORATION.  All rights reserved.
#
# Licensed under the Apache License, Version 2.0 (the "License");
# you may not use this file except in compliance with the License.
# You may obtain a copy of the License at
#
#     http://www.apache.org/licenses/LICENSE-2.0
#
# Unless required by applicable law or agreed to in writing, software
# distributed under the License is distributed on an "AS IS" BASIS,
# WITHOUT WARRANTIES OR CONDITIONS OF ANY KIND, either express or implied.
# See the License for the specific language governing permissions and
# limitations under the License.
#
# This file has been modified from its original version
#

"""Pretrain utilities."""
from datetime import datetime
from functools import partial

import math
import sys

import torch
import deepspeed
import numpy as np

from megatron.utils import (
    Timers,
    init_wandb,
    get_ltor_masks_and_position_ids,
    reduce_losses,
)


from megatron import print_rank_0, mpu
from megatron.model import GPT2ModelPipe, SoftEmbedding, get_params_for_weight_decay_optimization
from megatron.checkpointing import load_checkpoint, save_checkpoint
from megatron.data.data_utils import build_train_valid_test_data_iterators
from megatron.initialize import initialize_megatron
from megatron.learning_rates import AnnealingLR
<<<<<<< HEAD
from megatron.logging import tb_wandb_log, training_log
from megatron.utils import (
    OverflowMonitor,
    get_noise_scale_logger,
    get_total_params,
    CharCounter,
)
from megatron.model.gpt2_model import cross_entropy
from eval_tasks import run_eval_harness
=======
from megatron.model import get_params_for_weight_decay_optimization
from megatron.logging import tb_wandb_log
from megatron.utils import OverflowMonitor, get_noise_scale_logger
from megatron.utils import get_total_params
from megatron.logging import training_log

from megatron.model.gpt2_model import cross_entropy, substitue_args, kldiv_loss_fn, mse_loss_fn
from megatron.utils import get_ltor_masks_and_position_ids
from megatron.utils import reduce_losses

import deepspeed
>>>>>>> 54e0e672


def pretrain(neox_args):
    """Main training program.

    This function will run the followings in the order provided:
        1) initialize Megatron.
        2) setup model, optimizer and lr schedule
        3) call train_val_test_data_provider to get train/val/test datasets.
        4) train the model.

    Arguments:
        neox_args: an instance of NeoXArgs containing the configuration for pretrain

    """
    # setup logging and timers
    init_wandb(neox_args=neox_args)
    timers = Timers(
        use_wandb=neox_args.use_wandb, tensorboard_writer=neox_args.tensorboard_writer
    )

    # Initalize and get arguments, timers, and Tensorboard writer.
    if neox_args.do_distillation:
        neox_args = substitue_args(neox_args)
    initialize_megatron(neox_args=neox_args)

    # Model, optimizer, and learning rate.
    timers("model and optimizer").start()
    model, optimizer, lr_scheduler = setup_model_and_optimizer(
        neox_args=neox_args, inference=False, get_key_value=True
    )
    timers("model and optimizer").stop()

    # Data stuff.
    timers("train/valid/test data iterators").start()
    (
        train_data_iterator,
        valid_data_iterator,
        test_data_iterator,
    ) = build_train_valid_test_data_iterators(neox_args=neox_args)
    timers("train/valid/test data iterators").stop()

    # Print setup timing.
    print_rank_0("done with setups ...")
    timers.log(["model and optimizer", "train/valid/test data iterators"])
    print_rank_0("training ...")

    iteration = 0
    if neox_args.do_train and neox_args.train_iters > 0:
        iteration = train(
            neox_args=neox_args,
            timers=timers,
            model=model,
            optimizer=optimizer,
            lr_scheduler=lr_scheduler,
            train_data_iterator=train_data_iterator,
            valid_data_iterator=valid_data_iterator,
        )

    if neox_args.do_valid:
        prefix = "the end of training for val data"
        evaluate_and_print_results(
            neox_args=neox_args,
            prefix=prefix,
            forward_step_func=forward_step,
            data_iterator=valid_data_iterator,
            model=model,
            iteration=iteration,
            verbose=False,
            timers=timers,
        )

    if neox_args.save and iteration != 0:
        save_checkpoint(
            neox_args=neox_args,
            iteration=iteration,
            model=model,
            optimizer=optimizer,
            lr_scheduler=lr_scheduler,
        )

    if neox_args.do_test:
        # Run on test data.
        prefix = "the end of training for test data"
        evaluate_and_print_results(
            neox_args=neox_args,
            prefix=prefix,
            forward_step_func=forward_step,
            data_iterator=test_data_iterator,
            model=model,
            iteration=0,  # iteration 0 in order to always use full test data
            verbose=True,
            timers=timers,
        )


def _get_batch(neox_args, tokenizer, keys, data, datatype):
    """Support function for get_batch / get_batch pipe (to avoid code repetition)"""
    data_b = mpu.broadcast_data(keys, data, datatype)

    # Unpack.
    tokens_ = data_b["text"].long()
    labels = tokens_[:, 1:].contiguous()
    tokens = tokens_[:, :-1].contiguous()

    # Get the masks and position ids.
    attention_mask, loss_mask, position_ids = get_ltor_masks_and_position_ids(
        tokens,
        tokenizer.eod,
        neox_args.eod_mask_loss)

    return tokens, labels, loss_mask, attention_mask, position_ids


def get_batch(neox_args, data_iterator):
    """Generate a batch"""

    # Items and their type.
    keys = ["text"]
    datatype = torch.int64

    # Broadcast data.
    if data_iterator is not None:
        data = next(data_iterator)
    else:
        data = None
    return _get_batch(
        neox_args=neox_args,
        tokenizer=neox_args.tokenizer,
        keys=keys,
        data=data,
        datatype=datatype,
    )


def get_batch_pipe(data, neox_args):
    """A modification of get_batch() to work with the latest batch instead of an iterator. """
    # Items and their type.
    keys = ["text"]
    datatype = torch.int64

    tokens, labels, loss_mask, attention_mask, position_ids = _get_batch(
        neox_args, neox_args.tokenizer, keys, data, datatype
    )
    # unpack data
    return (tokens, position_ids, attention_mask), (labels, loss_mask)

def distill_step(data_iterator, model, neox_args, timers):
    """Forward step for distilation."""

    # Get the batch.
    timers('batch generator').start()
    tokens, labels, loss_mask, attention_mask, position_ids = get_batch(neox_args=neox_args,
                                                                        data_iterator=data_iterator)
    timers('batch generator').stop()

    # teacher_outputs and student_output can be used for cosine similarity loss, TO DO create cosine similarity loss
    teacher_hidden_states ,teacher_logits, student_hidden_states, student_logits = model((tokens, position_ids, attention_mask))

    # CosineEmbeddingLoss(teacher_hidden_states, student_hidden_states) to be implemented 
    del teacher_hidden_states
    del student_hidden_states

    mse_loss = torch.tensor(0).to(student_logits)
    if neox_args.alpha_mse > 0:
        mse_loss = mse_loss_fn(student_logits, (teacher_logits, loss_mask), _fp16=neox_args.reduce_loss_fp16)
        mse_loss += neox_args.alpha_mse * mse_loss

    kld_loss = torch.tensor(0).to(student_logits)
    if neox_args.alpha_kld > 0:
        kld_loss = kldiv_loss_fn(student_logits, (teacher_logits, loss_mask),  _fp16=neox_args.reduce_loss_fp16)
        kld_loss += neox_args.alpha_kld * kld_loss
       
    lm_loss = torch.tensor(0).to(student_logits)
    if neox_args.alpha_lm > 0:
        lm_loss = cross_entropy(student_logits, (labels, loss_mask), _fp16=neox_args.reduce_loss_fp16)
        lm_loss = neox_args.alpha_lm * lm_loss

    loss = lm_loss + kld_loss + mse_loss
    return loss, lm_loss.clone().detach(), kld_loss.clone().detach(), mse_loss.clone().detach()

def forward_step(data_iterator, model, neox_args, timers, return_logits=False):
    """Forward step."""
    if neox_args.is_pipe_parallel:
        return model.eval_batch(data_iterator, return_logits=return_logits)
    
    if neox_args.do_distillation:
        return distill_step(data_iterator, model, neox_args, timers)

    # Get the batch.
    if timers is not None:
        timers("batch generator").start()
    tokens, labels, loss_mask, attention_mask, position_ids = get_batch(
        neox_args=neox_args, data_iterator=data_iterator
    )
    if timers is not None:
        timers("batch generator").stop()

    outputs = model((tokens, position_ids, attention_mask))
    loss = cross_entropy(
        outputs, (labels, loss_mask), _fp16=neox_args.fp16_lm_cross_entropy
    )
    if return_logits:
        return loss, outputs
    return loss

<<<<<<< HEAD

def get_model(neox_args, inference=False, get_key_value=True):
    """Build the model."""

    print_rank_0("building GPT2 model ...")

=======
def get_model(neox_args, inference=False, get_key_value=True):
    """Build the model."""

    print_rank_0('building GPT2 model ...')
    print_rank_0("!"*100,neox_args.attention_config)
>>>>>>> 54e0e672
    # Build model on cpu.
    model = GPT2ModelPipe(neox_args=neox_args, num_tokentypes=0, parallel_output=True, topology=mpu.get_topology(),
                            inference=inference, get_key_value=get_key_value)
    
    ### soft prompt tuning stuff ###
    if neox_args.soft_prompt_tuning is not None and neox_args.soft_prompt_tuning.get('enabled', False):
        soft_prompt = SoftEmbedding(neox_args, 
                                    wte = getattr(model, '0').word_embeddings,
                                    n_tokens=neox_args.soft_prompt_tuning.get("n_tokens", 10),
                                    init_string=neox_args.soft_prompt_tuning.get("init_string", ""),
                                    init_range=neox_args.soft_prompt_tuning.get("init_range", 0.5))
        model.insert_layers(layers=soft_prompt, idx=1) # insert the soft prompt layer directly after the word embeddings
        
        # freeze everything but the soft prompt
        for name, param in model.named_parameters():
            if not 'soft_embedding' in name:
                param.requires_grad = False
        
    if not neox_args.is_pipe_parallel:
        # Export PipeParallel model to nn.Sequential model to avoid the overhead of deepspeed's pipe parallel training
        model = model.to_sequential()
    else:
        # This is a hack to give us a reference to get_batch_pipe from within training.py
        # We need to call model.set_batch_fn after deepspeed.initialize
        model._megatron_batch_fn = partial(get_batch_pipe, neox_args=neox_args)

    if neox_args.deepspeed:
        # DeepSpeed handles CUDA, FP16, and DDP components.
        return model
    else:
        raise ValueError("Must be using deepspeed to run neox")


def get_optimizer(model, neox_args):
    """Set up the optimizer."""
    if neox_args.no_load_optim:
        return None, None
    # Build parameter groups (weight decay and non-decay).
    param_groups = get_params_for_weight_decay_optimization(model, neox_args)
    print_rank_0(f'Configuring Optimizer type: {neox_args.optimizer_type} with params: {neox_args.optimizer["params"]}')

    # Add model parallel attribute if it is not set.
    for param_group in param_groups:
        for param in param_group["params"]:
            if not hasattr(param, "model_parallel"):
                param.model_parallel = False

    # Filter out params that don't require a grad (for soft prompt tuning, etc.)
    _param_groups = []
    for param_group in param_groups:
        trainable_params = [p for p in param_group['params'] if p.requires_grad]
        param_group['params'] = trainable_params
        _param_groups.append(param_group)
    param_groups = _param_groups

    if neox_args.optimizer_type.lower() in ["cpu_adam", "cpu_torch_adam"]:
        if neox_args.optimizer == "cpu_torch_adam":
            cpu_adam_optimizer = torch.optim.Adam
        else:
            from deepspeed.ops.adam import DeepSpeedCPUAdam

            cpu_adam_optimizer = DeepSpeedCPUAdam
        optimizer = cpu_adam_optimizer(
            param_groups,
            weight_decay=neox_args.weight_decay,
            **neox_args.optimizer["params"],
        )
    elif neox_args.optimizer_type.lower() == "onebitadam":
        assert neox_args.deepspeed
        optimizer = None
        # onebitadam needs to be instantiated within the deepspeed engine to work :|
    elif neox_args.optimizer_type.lower() == "sm3":
        from .optimizers import SM3

        optimizer = SM3(param_groups, **neox_args.optimizer["params"])
    elif neox_args.optimizer_type.lower() == "madgrad_wd":
        from .optimizers import madgrad_wd

        optimizer = madgrad_wd(
            param_groups,
            weight_decay=neox_args.weight_decay,
            **neox_args.optimizer["params"],
        )
    elif neox_args.optimizer_type.lower() == "adam":
        # Use Adam
        try:
            # default to apex as it's slightly faster
            from apex.optimizers import FusedAdam as Adam
        except ImportError:
            # if apex isn't installed, use deepspeed's FusedAdam
            print("WARNING: APEX not installed - defaulting to deepspeed's fused adam")
            from deepspeed.ops.adam import FusedAdam as Adam
        optimizer = Adam(
            param_groups,
            weight_decay=neox_args.weight_decay,
            **neox_args.optimizer["params"],
        )
    else:
        raise ValueError(f"Optimizer type {neox_args.optimizer_type} not recognized")

    if neox_args.deepspeed:
        # fp16 wrapper is not required for DeepSpeed.
        return optimizer, param_groups
    else:
        raise ValueError("Must be using deepspeed to run neox")


def get_learning_rate_scheduler(optimizer, neox_args):
    """Build the learning rate scheduler."""
    if neox_args.no_load_optim:
        # TODO: this should be configured as a separate arg
        return None
    if neox_args.deepspeed and neox_args.optimizer_type.lower() == "onebitadam":
        print_rank_0(
            "WARNING: onebitadam requires the lr scheduler be built by deepspeed - "
            "Make sure one is added to your deepspeed config"
        )
        return None

    # Add linear learning rate scheduler.
    if neox_args.lr_decay_iters is not None:
        num_iters = neox_args.lr_decay_iters
    else:
        num_iters = neox_args.train_iters
    num_iters = max(1, num_iters)
    init_step = 0
    warmup_iter = neox_args.warmup * num_iters
    lr_scheduler = AnnealingLR(
        optimizer,
        start_lr=neox_args.lr,
        warmup_iter=warmup_iter,
        total_iters=num_iters,
        decay_style=neox_args.lr_decay_style,
        last_iter=init_step,
        min_lr=neox_args.min_lr,
        use_checkpoint_lr_scheduler=neox_args.use_checkpoint_lr_scheduler,
        override_lr_scheduler=neox_args.override_lr_scheduler,
    )

    return lr_scheduler


def setup_model_and_optimizer(neox_args, inference=False, get_key_value=True):
    """Setup model and optimizer."""
    model = get_model(
        neox_args=neox_args, inference=inference, get_key_value=get_key_value
    )
    optimizer, param_groups = get_optimizer(model=model, neox_args=neox_args)
    lr_scheduler = get_learning_rate_scheduler(optimizer=optimizer, neox_args=neox_args)

    if neox_args.deepspeed:
        print_rank_0("DeepSpeed is enabled.")
        if neox_args.no_load_optim:
            assert optimizer is None
            _model_params = None
            _lr_scheduler = None
        else:
            _model_params = param_groups if optimizer is None else None
            _lr_scheduler = lr_scheduler

        model, optimizer, _, lr_scheduler = deepspeed.initialize(
            model=model,
            optimizer=optimizer,
            args=neox_args,
            lr_scheduler=_lr_scheduler,
            dist_init_required=False,
            model_parameters=_model_params,
            config_params=neox_args.deepspeed_config,
            mpu=mpu if not neox_args.is_pipe_parallel else None,
        )
        model.total_params = get_total_params(model.module)
        print_rank_0(f' > total params: {"{:,}".format(model.total_params)}')

        if neox_args.is_pipe_parallel:
            model.set_has_attention_mask(True)
            model.set_batch_fn(model.module._megatron_batch_fn)
    else:
        raise ValueError("Must be using deepspeed to run neox")

<<<<<<< HEAD
    if neox_args.load is not None:
        neox_args.iteration = load_checkpoint(
            neox_args=neox_args,
            model=model,
            optimizer=optimizer,
            lr_scheduler=lr_scheduler,
            inference=inference,
        )
        print_rank_0(
            f"Loading checkpoint and starting from iteration {neox_args.iteration}"
        )
=======
    if neox_args.load is not None or neox_args.load_teacher is not None:
        neox_args.iteration = load_checkpoint(neox_args=neox_args, model=model, optimizer=optimizer,
                                              lr_scheduler=lr_scheduler, inference=inference)
        print_rank_0(f'Loading checkpoint and starting from iteration {neox_args.iteration}')
>>>>>>> 54e0e672
    else:
        neox_args.iteration = 0

    return model, optimizer, lr_scheduler


def backward_step(neox_args, timers, optimizer, model, loss):
    """Backward step."""

    # Backward pass.
    timers("backward-backward").start()
    if neox_args.deepspeed:
        model.backward(loss)
    else:
        raise ValueError("Must be using deepspeed to run neox")
    timers("backward-backward").stop()

    if neox_args.deepspeed:
        # DeepSpeed backward propagation already addressed all reduce communication.
        # Reset the timer to avoid breaking timer logs below.
        timers("backward-allreduce").reset()
    else:
        raise ValueError("Must be using deepspeed to run neox")


def train_step(neox_args, timers, data_iterator, model, optimizer, lr_scheduler):
    """Single training step."""

    # Pipeline parallelism schedules forward/backward/step
    if neox_args.is_pipe_parallel:
        reduced_loss = train_step_pipe(
            neox_args=neox_args, timers=timers, model=model, data_iterator=data_iterator
        )
    else:
        losses = []
        lm_losses, kld_losses, mse_losses = [], [], []
        for _ in range(neox_args.gradient_accumulation_steps):
            # Forward model for one step.
<<<<<<< HEAD
            timers("forward").start()
            loss = forward_step(
                neox_args=neox_args,
                timers=timers,
                data_iterator=data_iterator,
                model=model,
            )
            timers("forward").stop()
=======
            timers('forward').start()
            loss = forward_step(neox_args=neox_args, timers=timers, data_iterator=data_iterator, model=model)
            timers('forward').stop()
            if neox_args.do_distillation:
                loss, lm_loss, kld_loss, mse_loss =  loss          
                lm_losses.append(lm_loss)
                kld_losses.append(kld_loss)
                mse_losses.append(mse_loss)
>>>>>>> 54e0e672
            losses.append(loss)
            # Calculate gradients, reduce across processes, and clip.
            timers("backward").start()
            backward_step(
                neox_args=neox_args,
                timers=timers,
                optimizer=optimizer,
                model=model,
                loss=loss,
            )
            timers("backward").stop()
            # Update parameters.
            timers("optimizer").start()
            if neox_args.deepspeed:
                model.step()
            else:
                raise ValueError("Must be using deepspeed to run neox")
<<<<<<< HEAD
            timers("optimizer").stop()
        reduced_loss = {
            "lm_loss": reduce_losses(losses).mean()
        }  # reduces losses across machines for logging
=======
            timers('optimizer').stop()
        reduced_loss = {"loss": reduce_losses(losses).mean()}  # reduces losses across machines for logging
        if neox_args.do_distillation:
            reduced_loss.update({'lm_loss': reduce_losses(lm_losses).mean(), 
                                'kld_loss' : reduce_losses(kld_losses).mean(), 
                                'mse_loss' : reduce_losses(mse_losses).mean()})
>>>>>>> 54e0e672

    if neox_args.precision == "fp16" and model.optimizer.overflow:
        skipped_iter = 1
    else:
        skipped_iter = 0

    return reduced_loss, skipped_iter

def train_step_pipe(neox_args, timers, model, data_iterator):
    """Single training step with DeepSpeed's pipeline parallel engine. """

    assert neox_args.deepspeed
    loss = model.train_batch(data_iter=data_iterator)
<<<<<<< HEAD
    loss_dict = {"lm_loss": loss}
=======
    loss_dict = {'loss': loss }
    if neox_args.do_distillation:
        lm_loss, kld_loss, mse_loss= model.module._losses
        model.module._losses = None
        loss_dict.update({'lm_loss': lm_loss, 
                          'kld_loss' : kld_loss, 
                          'mse_loss' : mse_loss})

>>>>>>> 54e0e672
    # Don't break Megatron's timers because we changed code paths.
    for t in [
        "forward",
        "backward",
        "allreduce",
        "optimizer",
        "batch generator",
        "data loader",
    ]:
        timers(t).reset()
    return loss_dict


def train(
    neox_args,
    timers,
    model,
    optimizer,
    lr_scheduler,
    train_data_iterator,
    valid_data_iterator,
):
    """Train the model function."""

    # Turn on training mode which enables dropout.
    model.train()

    # Tracking loss.
    total_loss_dict = {}

    # Iterations.
    iteration = neox_args.iteration

    timers("interval time").start()
    report_memory_flag = True

    # get noise scale logger (if neox_args.log_gradient_noise_scale is True)
    noise_scale_logger = get_noise_scale_logger(neox_args)

    # to monitor if we've skipped many iterations in a row and trigger an early exit
    overflow_monitor = OverflowMonitor(optimizer)
    while iteration < neox_args.train_iters:
        loss_dict, skipped_iter = train_step(
            neox_args=neox_args,
            timers=timers,
            data_iterator=train_data_iterator,
            model=model,
            optimizer=optimizer,
            lr_scheduler=lr_scheduler,
        )
        iteration += 1

        overflow_monitor.check(skipped_iter)  # check for repeated overflow
        if neox_args.log_gradient_noise_scale:  # log noise scale if applicable
            noise_scale_logger.update()

        # get learning rate (if present) - if doing soft prompt tuning + pipe parallel, you 
        # may have no tunable parameters on a specific rank
        if optimizer.param_groups:
            lr = optimizer.param_groups[0].get('lr', 0)
        else:
            lr = 0

        # Logging.
        report_memory_flag = training_log(
            neox_args=neox_args,
            timers=timers,
            loss_dict=loss_dict,
            total_loss_dict=total_loss_dict,
            learning_rate=lr,
            iteration=iteration,
            loss_scale=optimizer.cur_scale if neox_args.precision == "fp16" else None,
            report_memory_flag=report_memory_flag,
            skipped_iter=skipped_iter,
            model=model,
            optimizer=optimizer,
            noise_scale_logger=noise_scale_logger,
        )

        # Checkpointing
        if (
            neox_args.save
            and neox_args.save_interval
            and iteration % neox_args.save_interval == 0
        ):
            save_checkpoint(
                neox_args=neox_args,
                iteration=iteration,
                model=model,
                optimizer=optimizer,
                lr_scheduler=lr_scheduler,
            )

        # Evaluation
        if (
            neox_args.eval_interval
            and iteration % neox_args.eval_interval == 0
            and neox_args.do_valid
        ):
            prefix = "iteration {}".format(iteration)
            evaluate_and_print_results(
                neox_args=neox_args,
                prefix=prefix,
                forward_step_func=forward_step,
                data_iterator=valid_data_iterator,
                model=model,
                iteration=iteration,
                verbose=False,
                timers=timers,
            )

        if neox_args.exit_interval and iteration % neox_args.exit_interval == 0:
            torch.distributed.barrier()
            time_str = datetime.now().strftime("%Y-%m-%d %H:%M:%S")
            rank = torch.distributed.get_rank()
            print_rank_0(
                "rank: {} | time: {} | exiting the program at iteration {}".format(
                    rank, time_str, iteration
                )
            )
            sys.exit()

    return iteration


def evaluate(
    neox_args, forward_step_fn, data_iterator, model, verbose=False, timers=None
):
    """Evaluation.
    neox_args: NeoX Arguments
    forward_step_fn: function with args `neox_args, timers,
                    data_iterator & model that will run a forward pass on the model
    data_iterator: Iterator that iterates over batches of data. Should return data in the form:
                    {'text': np.array([tokens], dtype=np.int64)}
                    where the size of the array is the model's context size + 1
                    (`get_batch` transforms it into inputs / labels)
    """
    # Turn on evaluation mode which disables dropout.
    model.eval()
    losses = []
<<<<<<< HEAD
    if neox_args.char_level_ppl:
        data_iterator = CharCounter(data_iterator, neox_args.tokenizer)

=======
    lm_losses, kld_losses, mse_losses = [], [], []
>>>>>>> 54e0e672
    with torch.no_grad():
        iteration = 0
        while iteration < neox_args.eval_iters:
            iteration += 1
            if verbose and iteration % neox_args.log_interval == 0:
                print_rank_0(
                    "Evaluating iter {}/{}".format(iteration, neox_args.eval_iters)
                )

            # although we're not accumulating gradients here, we count one iter as train_batch_size_per_gpu * g.a.s
            # to be consistent with deepspeed's pipe parallel engine
            # since pipe parallel already takes gas into account - default to 1 here if pipe parallel is true
            for _ in range(1 if neox_args.is_pipe_parallel else neox_args.gradient_accumulation_steps):
                # Forward evaluation
                loss = forward_step_fn(
                    model=model,
                    data_iterator=data_iterator,
                    neox_args=neox_args,
                    timers=timers,
                )
                losses.append(loss)
                if neox_args.do_distillation:
                    lm_loss, kld_loss, mse_loss= model.module._losses
                    model.module._losses = None
                    lm_losses.append(lm_loss)
                    kld_losses.append(kld_loss)
                    mse_losses.append(mse_loss)

            # When contiguous memory optimizations are enabled, the buffers
            # allocated by the optimizations are deallocated during backward pass
            # in the absence of backward pass the buffers should be reset after each
            # forward pass
            if neox_args.deepspeed and neox_args.deepspeed_activation_checkpointing:
                deepspeed.checkpointing.reset()
<<<<<<< HEAD
=======
    # reduces losses across processes for logging
    reduced_loss = {"loss": reduce_losses(losses).mean()}
    if neox_args.do_distillation:
        reduced_loss.update({'lm_loss': reduce_losses(lm_losses).mean(), 
                            'kld_loss' : reduce_losses(kld_losses).mean(), 
                            'mse_loss' : reduce_losses(mse_losses).mean()})

    # Move model back to the train mode.
    model.train()
    return reduced_loss
>>>>>>> 54e0e672

    # reduces losses across processes for logging & run eval harness tasks
    eval_results = {"lm_loss": reduce_losses(losses).mean().item()}
    eval_results["lm_loss_ppl"] = math.exp(eval_results["lm_loss"])

    if neox_args.char_level_ppl:
        # calculate character level perplexity, if specified
        # if neox_args.char_level_perplexity:
        # unwrap the data_iterator
        tokens_per_char = data_iterator.tokens_per_char()
        print_rank_0(f"Counting chars took {data_iterator.total_time} seconds")

        data_iterator = data_iterator.data_iterator
        eval_results["lm_loss_char_lvl_ppl"] = math.exp(
            eval_results["lm_loss"] * tokens_per_char
        )

    if neox_args.eval_tasks:
        eval_results.update(
            run_eval_harness(
                model, forward_step_fn, neox_args, eval_tasks=neox_args.eval_tasks
            )
        )
    # Move model back to the train mode.
    model.train()
    return eval_results


def evaluate_and_print_results(
    neox_args,
    prefix,
    forward_step_func,
    data_iterator,
    model,
    iteration,
    verbose=False,
    timers=None,
):
    """Helper function to evaluate and dump results on screen."""
    total_loss_dict = evaluate(
        neox_args=neox_args,
        forward_step_fn=forward_step_func,
        data_iterator=data_iterator,
        model=model,
        verbose=verbose,
        timers=timers,
    )
    string = f" validation results at {prefix} | "
    for k, v in total_loss_dict.items():
        if isinstance(v, dict):
            for k2, v2 in v.items():
                k3 = "_".join([k, k2])
                string += f"{k3} value: {v2:.6E} | "
                tb_wandb_log(
                    f"validation/{k3}",
                    v2,
                    iteration,
                    use_wandb=neox_args.use_wandb,
                    tensorboard_writer=neox_args.tensorboard_writer,
                )
        else:
            string += f"{k} value: {v:.6E} | "
            tb_wandb_log(
                f"validation/{k}",
                v,
                iteration,
                use_wandb=neox_args.use_wandb,
                tensorboard_writer=neox_args.tensorboard_writer,
            )

    length = len(string) + 1
    print_rank_0("-" * length)
    print_rank_0(string)
<<<<<<< HEAD
    print_rank_0("-" * length)
=======
    print_rank_0('-' * length)
>>>>>>> 54e0e672
<|MERGE_RESOLUTION|>--- conflicted
+++ resolved
@@ -44,7 +44,6 @@
 from megatron.data.data_utils import build_train_valid_test_data_iterators
 from megatron.initialize import initialize_megatron
 from megatron.learning_rates import AnnealingLR
-<<<<<<< HEAD
 from megatron.logging import tb_wandb_log, training_log
 from megatron.utils import (
     OverflowMonitor,
@@ -52,21 +51,12 @@
     get_total_params,
     CharCounter,
 )
-from megatron.model.gpt2_model import cross_entropy
 from eval_tasks import run_eval_harness
-=======
-from megatron.model import get_params_for_weight_decay_optimization
-from megatron.logging import tb_wandb_log
-from megatron.utils import OverflowMonitor, get_noise_scale_logger
-from megatron.utils import get_total_params
-from megatron.logging import training_log
-
 from megatron.model.gpt2_model import cross_entropy, substitue_args, kldiv_loss_fn, mse_loss_fn
 from megatron.utils import get_ltor_masks_and_position_ids
 from megatron.utils import reduce_losses
 
 import deepspeed
->>>>>>> 54e0e672
 
 
 def pretrain(neox_args):
@@ -273,20 +263,11 @@
         return loss, outputs
     return loss
 
-<<<<<<< HEAD
-
 def get_model(neox_args, inference=False, get_key_value=True):
     """Build the model."""
 
-    print_rank_0("building GPT2 model ...")
-
-=======
-def get_model(neox_args, inference=False, get_key_value=True):
-    """Build the model."""
-
     print_rank_0('building GPT2 model ...')
     print_rank_0("!"*100,neox_args.attention_config)
->>>>>>> 54e0e672
     # Build model on cpu.
     model = GPT2ModelPipe(neox_args=neox_args, num_tokentypes=0, parallel_output=True, topology=mpu.get_topology(),
                             inference=inference, get_key_value=get_key_value)
@@ -466,24 +447,10 @@
     else:
         raise ValueError("Must be using deepspeed to run neox")
 
-<<<<<<< HEAD
-    if neox_args.load is not None:
-        neox_args.iteration = load_checkpoint(
-            neox_args=neox_args,
-            model=model,
-            optimizer=optimizer,
-            lr_scheduler=lr_scheduler,
-            inference=inference,
-        )
-        print_rank_0(
-            f"Loading checkpoint and starting from iteration {neox_args.iteration}"
-        )
-=======
     if neox_args.load is not None or neox_args.load_teacher is not None:
         neox_args.iteration = load_checkpoint(neox_args=neox_args, model=model, optimizer=optimizer,
                                               lr_scheduler=lr_scheduler, inference=inference)
         print_rank_0(f'Loading checkpoint and starting from iteration {neox_args.iteration}')
->>>>>>> 54e0e672
     else:
         neox_args.iteration = 0
 
@@ -522,25 +489,19 @@
         lm_losses, kld_losses, mse_losses = [], [], []
         for _ in range(neox_args.gradient_accumulation_steps):
             # Forward model for one step.
-<<<<<<< HEAD
-            timers("forward").start()
+            timers('forward').start()
             loss = forward_step(
                 neox_args=neox_args,
                 timers=timers,
                 data_iterator=data_iterator,
                 model=model,
             )
-            timers("forward").stop()
-=======
-            timers('forward').start()
-            loss = forward_step(neox_args=neox_args, timers=timers, data_iterator=data_iterator, model=model)
             timers('forward').stop()
             if neox_args.do_distillation:
                 loss, lm_loss, kld_loss, mse_loss =  loss          
                 lm_losses.append(lm_loss)
                 kld_losses.append(kld_loss)
                 mse_losses.append(mse_loss)
->>>>>>> 54e0e672
             losses.append(loss)
             # Calculate gradients, reduce across processes, and clip.
             timers("backward").start()
@@ -558,19 +519,12 @@
                 model.step()
             else:
                 raise ValueError("Must be using deepspeed to run neox")
-<<<<<<< HEAD
-            timers("optimizer").stop()
-        reduced_loss = {
-            "lm_loss": reduce_losses(losses).mean()
-        }  # reduces losses across machines for logging
-=======
             timers('optimizer').stop()
         reduced_loss = {"loss": reduce_losses(losses).mean()}  # reduces losses across machines for logging
         if neox_args.do_distillation:
             reduced_loss.update({'lm_loss': reduce_losses(lm_losses).mean(), 
                                 'kld_loss' : reduce_losses(kld_losses).mean(), 
                                 'mse_loss' : reduce_losses(mse_losses).mean()})
->>>>>>> 54e0e672
 
     if neox_args.precision == "fp16" and model.optimizer.overflow:
         skipped_iter = 1
@@ -584,9 +538,6 @@
 
     assert neox_args.deepspeed
     loss = model.train_batch(data_iter=data_iterator)
-<<<<<<< HEAD
-    loss_dict = {"lm_loss": loss}
-=======
     loss_dict = {'loss': loss }
     if neox_args.do_distillation:
         lm_loss, kld_loss, mse_loss= model.module._losses
@@ -595,7 +546,6 @@
                           'kld_loss' : kld_loss, 
                           'mse_loss' : mse_loss})
 
->>>>>>> 54e0e672
     # Don't break Megatron's timers because we changed code paths.
     for t in [
         "forward",
@@ -736,13 +686,10 @@
     # Turn on evaluation mode which disables dropout.
     model.eval()
     losses = []
-<<<<<<< HEAD
     if neox_args.char_level_ppl:
         data_iterator = CharCounter(data_iterator, neox_args.tokenizer)
 
-=======
     lm_losses, kld_losses, mse_losses = [], [], []
->>>>>>> 54e0e672
     with torch.no_grad():
         iteration = 0
         while iteration < neox_args.eval_iters:
@@ -777,8 +724,6 @@
             # forward pass
             if neox_args.deepspeed and neox_args.deepspeed_activation_checkpointing:
                 deepspeed.checkpointing.reset()
-<<<<<<< HEAD
-=======
     # reduces losses across processes for logging
     reduced_loss = {"loss": reduce_losses(losses).mean()}
     if neox_args.do_distillation:
@@ -786,10 +731,6 @@
                             'kld_loss' : reduce_losses(kld_losses).mean(), 
                             'mse_loss' : reduce_losses(mse_losses).mean()})
 
-    # Move model back to the train mode.
-    model.train()
-    return reduced_loss
->>>>>>> 54e0e672
 
     # reduces losses across processes for logging & run eval harness tasks
     eval_results = {"lm_loss": reduce_losses(losses).mean().item()}
@@ -863,8 +804,4 @@
     length = len(string) + 1
     print_rank_0("-" * length)
     print_rank_0(string)
-<<<<<<< HEAD
-    print_rank_0("-" * length)
-=======
-    print_rank_0('-' * length)
->>>>>>> 54e0e672
+    print_rank_0("-" * length)