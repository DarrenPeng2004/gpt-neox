--- conflicted
+++ resolved
@@ -33,14 +33,9 @@
 from megatron.mpu import ParallelRelativePositionBias
 from megatron.model.language_model import SinusoidalPositionalEmbedding
 import megatron.fp16 as fp16
-<<<<<<< HEAD
 from megatron.model.transformer import ParallelTransformerLayerPipe, NormPipe, RowParallelLinearPipe
 from .language_model import EmbeddingPipe, parallel_lm_logits
 from megatron import print_rank_0
-=======
-from megatron.model.transformer import ParallelTransformerLayerPipe, EmbeddingPipe
-from megatron.model.language_model import parallel_lm_logits
->>>>>>> e6202757
 
 from deepspeed.pipe import PipelineModule, LayerSpec, TiedLayerSpec
 
@@ -178,6 +173,7 @@
         self.init_method = init_method_normal(args.init_method_std)
         self.output_layer_init_method = scaled_init_method_normal(args.init_method_std, args.num_layers)
         self.fp16_lm_cross_entropy = args.fp16_lm_cross_entropy
+        self.embedding_type = args.pos_emb
 
         #
         # forward() prototype
@@ -197,24 +193,18 @@
 
     def init_specs(self, args):
         weight_tying = not args.no_weight_tying
-        if args.pos_emb == 'rpe':
+        if self.embedding_type == 'rpe':
             rpe_emb = ParallelRelativePositionBias(causal=True, num_buckets=args.rpe_num_buckets,
                                                    max_distance=args.rpe_max_distance,
                                                    heads=args.num_attention_heads)
-<<<<<<< HEAD
         else:
             rpe_emb = None
-=======
-        elif args.pos_emb == 'rotary':
-            hidden_size_per_attention_head = mpu.divide(args.hidden_size, args.num_attention_heads)
-            rotary_pos_emb = SinusoidalPositionalEmbedding(hidden_size_per_attention_head)
         self.fp16_lm_cross_entropy = args.fp16_lm_cross_entropy
 
         #
         # forward() prototype
         # 
         self.specs = []
->>>>>>> e6202757
         # Embedding layer
         # input will be (input_ids, position_ids, attention_mask) in Training
         # and (input_ids, position_ids, attention_mask, layer_past) in Inference
@@ -237,29 +227,23 @@
                                         self.init_method,
                                         self.num_tokentypes))
 
-<<<<<<< HEAD
         # NB: in inference, the attention mask always needs to be the *last* item in the args when being passed from 
         # one stage to the next, because deepspeed is hacks on top of hacks.
         #
         # outputs are now
-        #           Train: (hidden_states, attention_mask)
-        #           Inference: (hidden_states, layer_past, attention_mask)
+        #           Train: (hidden_states, ((maybe) rotary_pos_emb), attention_mask)
+        #           Inference: (hidden_states, layer_past, ((maybe) rotary_pos_emb), attention_mask)
         # 
         # data format change for hidden_states to avoid explicit tranposes : [b s h] --> [s b h]
 
         if self._inference:
             # we need to add a container to cache `presents` from each layer's forward pass
             # inputs/outputs are now (hidden_states, layer_past, presents, attention_mask)
-            self.specs.append(lambda x: (x[0].transpose(0, 1).contiguous(), x[1], torch.Tensor(), x[2]))
+            self.specs.append(lambda x: (x[0].transpose(0, 1).contiguous(), x[1], torch.Tensor(), *x[2:]))
         else:
             self.specs.append(lambda x: (x[0].transpose(0, 1).contiguous(), *x[1:]))
 
-=======
-        # outputs are now (hidden_states, attention_mask)
-        # unless args.pos_emb == rotary, then (hidden_states, rotary_pos_emb, attention_mask)
-        # data format change to avoid explicit tranposes : [b s h] --> [s b h]
-        self.specs.append(lambda x: (x[0].transpose(0, 1).contiguous(), *x[1:]))
->>>>>>> e6202757
+
         # Transformer layers
         for x in range(args.num_layers):
             if args.sparsity == 'none':
@@ -275,23 +259,17 @@
                           output_layer_init_method=self.output_layer_init_method,
                           layer_number=x,
                           sparse=sparse,
-<<<<<<< HEAD
                           rpe=rpe_emb,
                           get_key_value=self.get_key_value))
                           
         if self._inference:
-            # we can get rid of the mask / pasts now
-            # from (hidden_states, layer_past, presents, attention_mask)
+            # we can get rid of the mask / pasts / (?rotary_pos_emb) now
+            # from (hidden_states, layer_past, presents, (maybe rotary_pos_emb), attention_mask)
             # to (hidden_states^T, presents)
             self.specs.append(lambda x: (x[0].transpose(0, 1).contiguous(), x[2]))
         else:
             # Undo data format change and drop mask
             self.specs.append(lambda x: x[0].transpose(0, 1).contiguous())
-=======
-                          rpe=rpe_emb if args.pos_emb == 'rpe' else None))
-        # Undo data format change and drop mask
-        self.specs.append(lambda x: x[0].transpose(0, 1).contiguous())
->>>>>>> e6202757
 
         # Final layernorm after transformer layers
         if args.norm == "rmsnorm":
